/*!
 * @file argument_parser.hpp
 * @brief Header file for the argument parser library in C++.
 */

#pragma once

#include <algorithm>
#include <any>
#include <concepts>
#include <iostream>
#include <memory>
#include <optional>
#include <stdexcept>
#include <string_view>
#include <type_traits>
#include <vector>

/**
 * @namespace ap
 * @brief Namespace for the argument parser library. 
 */
namespace ap {

class argument_parser;

namespace detail {

/**
 * @brief Concept for types that can be read from an input stream.
 * @tparam T The type to check for readability.
 */
template <typename T>
concept readable =
    requires(T value, std::istream& input_stream) { input_stream >> value; };

template <typename T, typename... ValidTypes>
struct is_valid_type : std::disjunction<std::is_same<T, ValidTypes>...> {};

template <typename T, typename... ValidTypes>
inline constexpr bool is_valid_type_v = is_valid_type<T, ValidTypes...>::value;



/**
 * @brief Represents the name of a command-line argument.
 */
struct argument_name {
    /// @brief Default constructor (deleted).
    argument_name() = delete;

    /// @brief Copy constructor.
    argument_name(const argument_name&) = default;

    /// @brief Move constructor. 
    argument_name(argument_name&&) = default;

    /// @brief Default copy assignment operator for argument_name.
    /// @return Reference to the assigned argument_name.
    argument_name& operator= (const argument_name&) = default;

    /// @brief Explicit parameterized constructor with only a long name. 
    explicit argument_name(const std::string_view name) : name(name) {}

    /// @brief Explicit parameterized constructor with both long and short names.
    explicit argument_name(const std::string_view name, const std::string_view short_name)
        : name(name), short_name(short_name) {}

    /// @brief argument_name destructor.
    ~argument_name() = default;

    /**
     * @brief Equality comparison operator for argument names.
     * @param other The argument name struct to compare with.
     * @return Equality of argument names.
     */
    inline bool operator== (const argument_name& other) const {
        return this->name == other.name;
    }

    /**
     * @brief Equality comparison operator for long or short argument names.
     * @param name The name to compare with.
     * @return Equality of names comparison (either full or short name).
     */
    inline bool operator== (const std::string_view name) const {
        return name == this->name or
               (this->short_name and name == this->short_name.value());
    }

<<<<<<< HEAD
    /**
     * @brief Stream insertion operator for argument names.
     * @param os The output stream.
     * @param arg_name The argument name to be inserted into the stream.
     * @return The modified output stream.
     */
=======
    [[nodiscard]] inline std::string str() const {
        return this->short_name ? "[" + std::string(this->name) + "]"
                                : "[" + std::string(this->name) + "," +
                                      std::string(this->short_name.value()) + "]";
    }

>>>>>>> 163b3579
    friend std::ostream& operator<< (std::ostream& os, const argument_name& arg_name) {
        // TODO: use str()
        os << "[" << arg_name.name;
        if (arg_name.short_name)
            os << "," << arg_name.short_name.value();
        os << "]";
        return os;
    }

    /// @brief The long name of the argument.
    const std::string_view name;

    /// @brief The optional short name of the argument.
    const std::optional<std::string_view> short_name;
};



/**
 * @brief Interface for argument configuration.
 */
class argument_interface {
public:
    /**
     * @brief Sets the help message for the argument.
     * @param help Help message.
     * @return Reference to the argument_interface.
     */
    virtual argument_interface& help(std::string_view) = 0;

    /**
     * @brief Sets whether the argument is required.
     * @param required True if the argument is required.
     * @return Reference to the argument_interface.
     */
    virtual argument_interface& required(bool) = 0;

    /**
     * @brief Sets the default value for the argument.
     * @param value Default value.
     * @return Reference to the argument_interface.
     */
    virtual argument_interface& default_value(const std::any&) = 0;

    /// @brief Argument interface destructor.
    virtual ~argument_interface() = default;

    friend class ::ap::argument_parser;

protected:
    /**
     * @brief Sets the value for the argument.
     * @param value The value to set.
     * @return Reference to the argument_interface.
     */
    virtual argument_interface& value(const std::any&) = 0;

<<<<<<< HEAD
    /**
     * @brief Checks if the argument is positional.
     * @return True if the argument is positional.
     */
    virtual bool is_positional() const = 0;

    /**
     * @brief Checks if the argument is optional.
     * @return True if the argument is optional.
     */
    virtual bool is_optional() const = 0;

    /**
     * @brief Checks if the argument has a value.
     * @return True if the argument has a value.
     */
=======
>>>>>>> 163b3579
    virtual bool has_value() const = 0;

    /**
     * @brief Gets the value of the argument.
     * @return The value of the argument.
     */
    virtual const std::any& value() const = 0;

    /**
     * @brief Gets the name of the argument.
     * @return The argument_name struct reference.
     */
    virtual const argument_name& name() const = 0;

    /**
     * @brief Checks if the argument is required.
     * @return True if the argument is required.
     */
    virtual bool required() const = 0;

    /**
     * @brief Gets the help message for the argument.
     * @return The help message for the argument.
     */
    virtual const std::optional<std::string_view>& help() const = 0;

    /**
     * @brief Gets the default value for the argument.
     * @return The default value for the argument.
     */
    virtual const std::any& default_value() const = 0;

#ifdef AP_TESTING
    friend inline bool testing_argument_has_value(const argument_interface&);
    friend inline const std::any&
        testing_argument_get_value(const argument_interface&);
    friend inline const argument_name&
        testing_argument_get_name(const argument_interface&);
    friend inline bool testing_argument_is_required(const argument_interface&);
    friend inline const std::optional<std::string_view>&
        testing_argument_get_help(const argument_interface&);
    friend inline const std::any&
        testing_argument_get_default_value(const argument_interface&);
#endif
};

    
/**
 * @brief Represents a positional argument in the argument parser.
 */
class positional_argument : public argument_interface {
public:
    /// @brief Default constructor (deleted).
    positional_argument() = delete;

    /**
     * @brief Constructs a positional_argument with a given name.
     * @param name The primary name of the positional argument.
     */
    positional_argument(const std::string_view name) : _name(name) {}

    /// @brief Constructs a positional_argument with both primary and short names.
    positional_argument(const std::string_view name, const std::string_view short_name)
        : _name(name, short_name) {}

    /// @brief Positional argument destructor.
    ~positional_argument() = default;

    /**
     * @brief Equality operator for positional_argument.
     * @param other Another positional_argument for comparison.
     * @return Result of equality
     */
    inline bool operator== (const positional_argument& other) const {
        return this->_name == other._name;
    }

    /**
     * @brief Sets the help message for the positional argument.
     * @param help_msg Help message.
     * @return Reference to the positional_argument.
     */
    inline positional_argument& help(std::string_view help_msg) override {
        this->_help_msg = help_msg;
        return *this;
    }

    /**
     * @brief Sets whether the positional argument is required.
     * @param required True if the positional argument is required.
     * @return Reference to the positional_argument class.
     */
    inline positional_argument& required(bool required) override {
        this->_required = required;
        return *this;
    }

    /**
     * @brief Sets the default value for the positional argument.
     * @param default_value Default value.
     * @return Reference to the positional_argument class.
     */
    inline positional_argument& default_value(const std::any& default_value) override {
        this->_default_value = default_value;
        return *this;
    }

    friend class ::ap::argument_parser;

private:
    /**
     * @brief Sets the value for the positional argument.
     * @param value The value to set.
     * @return Reference to the positional_argument.
     */
    inline positional_argument& value(const std::any& value) override {
        this->_value = value;
        return *this;
    }

<<<<<<< HEAD
    //! @copydoc argument_interface::is_positional
    [[nodiscard]] inline bool is_positional() const override {
        return not this->_optional;
    }

    //! @copydoc argument_interface::is_optional
    [[nodiscard]] inline bool is_optional() const override {
        return this->_optional;
    }

    //! @copydoc argument_interface::has_value
=======
>>>>>>> 163b3579
    [[nodiscard]] inline bool has_value() const override {
        return this->_value.has_value();
    }

    //! @copydoc argument_interface::value
    [[nodiscard]] inline const std::any& value() const override {
        return this->_value;
    }

    //! @copydoc argument_interface::name
    [[nodiscard]] inline const argument_name& name() const override {
        return this->_name;
    }

    //! @copydoc argument_interface::required
    [[nodiscard]] inline bool required() const override {
        return this->_required;
    }

    //! @copydoc argument_interface::help
    [[nodiscard]] inline const std::optional<std::string_view>& help() const override {
        return this->_help_msg;
    }

    //! @copydoc argument_interface::default_value
    [[nodiscard]] inline const std::any& default_value() const override {
        return this->_default_value;
    }

    const bool _optional = false;                 ///< Indicates if the positional argument is optional.
    const argument_name _name;                    ///< Name (and optional short name) of the positional argument.
    std::any _value;                              ///< Value of the positional argument.
    bool _required = true;                        ///< Indicates if the positional argument is required.
    std::optional<std::string_view> _help_msg;    ///< Optional help message for the positional argument.
    std::any _default_value;                      ///< Default value for the positional argument.

#ifdef AP_TESTING
    friend inline positional_argument&
        testing_argument_set_value(positional_argument&, const std::any&);
#endif
};


/**
 * @brief Represents an optional argument in the argument parser.
 */
class optional_argument : public argument_interface {
public:
    /// @brief Default constructor (deleted).
    optional_argument() = delete;

    /**
     * @brief Constructs an optional_argument with a given name.
     * @param name The primary name of the optional argument.
     */
    optional_argument(std::string_view name) : _name(name) {}

    /**
     * @brief Constructs an optional_argument with both primary and short names.
     * @param name The primary name of the optional argument.
     * @param short_name The short name of the optional argument (optional).
     */
    optional_argument(std::string_view name, std::string_view short_name)
        : _name(name, short_name) {}

    /// @brief Optional argument destructor.
    ~optional_argument() = default;


    /**
     * @brief Equality operator for optional_argument.
     * @param other Another optional_argument for comparison.
     * @return Result of equality
     */
    inline bool operator== (const optional_argument& other) const {
        return this->_name == other._name;
    }

    /**
     * @brief Sets the help message for the optional argument.
     * @param help_msg Help message.
     * @return Reference to the optional_argument.
     */
    inline optional_argument& help(std::string_view help_msg) override {
        this->_help_msg = help_msg;
        return *this;
    }

    /**
     * @brief Sets whether the optional argument is required.
     * @param required True if the optional argument is required.
     * @return Reference to the optional_argument class.
     */
    inline optional_argument& required(bool required) override {
        this->_required = required;
        return *this;
    }

    /**
     * @brief Sets the default value for the optional argument.
     * @param default_value Default value.
     * @return Reference to the optional_argument class.
     */
    inline optional_argument& default_value(const std::any& default_value) override {
        this->_default_value = default_value;
        return *this;
    }

    friend class ::ap::argument_parser;

private:
    /**
     * @brief Sets the value for the optional argument.
     * @param value The value to set.
     * @return Reference to the optional_argument.
     */
    inline optional_argument& value(const std::any& value) override {
        this->_value = value;
        return *this;
    }

<<<<<<< HEAD
    //! @copydoc argument_interface::is_positional
    [[nodiscard]] inline bool is_positional() const override {
        return not this->_optional;
    }

    //! @copydoc argument_interface::is_optional
    [[nodiscard]] inline bool is_optional() const override {
        return this->_optional;
    }

    //! @copydoc argument_interface::has_value
=======
>>>>>>> 163b3579
    [[nodiscard]] inline bool has_value() const override {
        return this->_value.has_value();
    }

    //! @copydoc argument_interface::value
    [[nodiscard]] inline const std::any& value() const override {
        return this->_value;
    }

    //! @copydoc argument_interface::name
    [[nodiscard]] inline const argument_name& name() const override {
        return this->_name;
    }

    //! @copydoc argument_interface::required
    [[nodiscard]] inline bool required() const override {
        return this->_required;
    }

    //! @copydoc argument_interface::help
    [[nodiscard]] inline const std::optional<std::string_view>& help() const override {
        return this->_help_msg;
    }

    //! @copydoc argument_interface::default_value
    [[nodiscard]] inline const std::any& default_value() const override {
        return this->_default_value;
    }

    const bool _optional = true;                ///< Indicates if the optional argument is optional.
    const argument_name _name;                  ///< Name (and optional short name) of the optional argument.
    std::any _value;                            ///< Value of the optional argument.
    bool _required = false;                     ///< Indicates if the optional argument is required.
    std::optional<std::string_view> _help_msg;  ///< Optional help message for the optional argument.
    std::any _default_value;                    ///< Default value for the optional argument.

#ifdef AP_TESTING
    friend inline optional_argument&
        testing_argument_set_value(optional_argument&, const std::any&);
#endif
};

} // namespace detail


<<<<<<< HEAD
/**
 * @brief Main class for argument parsing.
 */
=======

struct positional {
    using type = detail::positional_argument;
};

struct optional {
    using type = detail::optional_argument;
};

namespace detail {

template <typename A>
concept valid_argument_specifier = is_valid_type_v<A, positional, optional>;

template <valid_argument_specifier A>
using argument_type = typename A::type;

template <typename A>
concept derived_from_argument_interface =
    std::derived_from<std::remove_cvref_t<A>, argument_interface>;

template <derived_from_argument_interface A>
inline constexpr bool is_positional() {
    return std::is_same_v<std::remove_cvref_t<A>, positional_argument>;
}

template <derived_from_argument_interface A>
inline constexpr bool is_optional() {
    return std::is_same_v<std::remove_cvref_t<A>, optional_argument>;
}

} // namespace detail


>>>>>>> 163b3579
class argument_parser {
public:
    /// @brief Default constructor for argument_parser.
    argument_parser() = default;

    /// @brief Deleted copy constructor for argument_parser to prevent unintended copies.
    argument_parser(const argument_parser&) = delete;

    /// @brief Deleted move constructor for argument_parser to prevent unintended moves.
    argument_parser(argument_parser&&) = delete;

    /// @brief Deleted copy assignment operator for argument_parser to prevent unintended copies.
    /// @return Reference to the argument_parser class.
    argument_parser& operator= (const argument_parser&) = delete;

    /// @brief Default destructor for argument_parser.
    ~argument_parser() = default;

    /**
     * @brief Sets the program name for the parser.
     * @param name The program name.
     * @return Reference to the argument_parser.
     */
    inline argument_parser& program_name(const std::string_view name) {
        this->_program_name = name;
        return *this;
    }

    /**
     * @brief Sets the program description for the parser.
     * @param description The program description.
     * @return Reference to the argument_parser.
     */
    inline argument_parser& program_description(const std::string_view description) {
        this->_program_description = description;
        return *this;
    }

<<<<<<< HEAD
    /**
     * @brief Overloaded output stream operator for argument_parser.
     * @param os Output stream.
     * @param parser Argument parser to be output.
     * @return The modified output stream.
     */
=======
    template <detail::valid_argument_specifier A>
    detail::argument_type<A>& add_argument(const std::string_view name);

    template <detail::valid_argument_specifier A>
    detail::argument_type<A>&
        add_argument(const std::string_view name, const std::string_view short_name);

>>>>>>> 163b3579
    friend std::ostream& operator<< (std::ostream& os, const argument_parser& parser) {
        if (parser._program_name)
            os << parser._program_name.value() << std::endl;

        if (parser._program_description)
            os << parser._program_description.value() << std::endl;

        return os;
    }

private:
<<<<<<< HEAD
    std::optional<std::string_view> _program_name;         ///< Optional program name.
    std::optional<std::string_view> _program_description;  ///< Optional program description.
=======
    void _check_arg_name_present(const std::string_view name) const {
        const auto name_eq_predicate = [name](const detail::argument_interface& arg) {
            return name == arg.name();
        };

        if (std::find_if(
                this->_positional_args.begin(), this->_positional_args.end(), name_eq_predicate
            ) != this->_positional_args.end()) {
            throw std::invalid_argument(
                "Argument name [" + std::string(name) + "] invalid! Name already used in another argument"
            );
        }

        if (std::find_if(
                this->_optional_args.begin(), this->_optional_args.end(), name_eq_predicate
            ) != this->_optional_args.end()) {
            throw std::invalid_argument(
                "Argument name [" + std::string(name) + "] invalid! Name already used in another argument"
            );
        }
    }

    std::optional<std::string_view> _program_name;
    std::optional<std::string_view> _program_description;

    std::vector<detail::positional_argument> _positional_args;
    std::vector<detail::optional_argument> _optional_args;
>>>>>>> 163b3579
};

template <>
inline detail::argument_type<positional>&
    argument_parser::add_argument<positional>(const std::string_view name) {
    this->_check_arg_name_present(name);
    return this->_positional_args.emplace_back(name);
}

template <>
inline detail::argument_type<optional>&
    argument_parser::add_argument<optional>(const std::string_view name) {
    this->_check_arg_name_present(name);
    return this->_optional_args.emplace_back(name);
}

template <>
inline detail::argument_type<positional>& argument_parser::add_argument<positional>(
    const std::string_view name, const std::string_view short_name
) {
    this->_check_arg_name_present(name);
    this->_check_arg_name_present(short_name);
    return this->_positional_args.emplace_back(name, short_name);
}

template <>
inline detail::argument_type<optional>& argument_parser::add_argument<optional>(
    const std::string_view name, const std::string_view short_name
) {
    this->_check_arg_name_present(name);
    this->_check_arg_name_present(short_name);
    return this->_optional_args.emplace_back(name, short_name);
}

} // namespace ap<|MERGE_RESOLUTION|>--- conflicted
+++ resolved
@@ -88,21 +88,24 @@
                (this->short_name and name == this->short_name.value());
     }
 
-<<<<<<< HEAD
+    /**
+     * @brief Returns a string representation of the argument name.
+     * @details If a short name is present, the format is "[primary_name, short_name]"; 
+     *          otherwise, it is "[primary_name]".
+     * @return A string representation of the argument name.
+     */
+    [[nodiscard]] inline std::string str() const {
+        return this->short_name ? "[" + std::string(this->name) + "]"
+                                : "[" + std::string(this->name) + "," +
+                                      std::string(this->short_name.value()) + "]";
+    }
+
     /**
      * @brief Stream insertion operator for argument names.
      * @param os The output stream.
      * @param arg_name The argument name to be inserted into the stream.
      * @return The modified output stream.
      */
-=======
-    [[nodiscard]] inline std::string str() const {
-        return this->short_name ? "[" + std::string(this->name) + "]"
-                                : "[" + std::string(this->name) + "," +
-                                      std::string(this->short_name.value()) + "]";
-    }
-
->>>>>>> 163b3579
     friend std::ostream& operator<< (std::ostream& os, const argument_name& arg_name) {
         // TODO: use str()
         os << "[" << arg_name.name;
@@ -160,7 +163,6 @@
      */
     virtual argument_interface& value(const std::any&) = 0;
 
-<<<<<<< HEAD
     /**
      * @brief Checks if the argument is positional.
      * @return True if the argument is positional.
@@ -177,8 +179,6 @@
      * @brief Checks if the argument has a value.
      * @return True if the argument has a value.
      */
-=======
->>>>>>> 163b3579
     virtual bool has_value() const = 0;
 
     /**
@@ -299,7 +299,6 @@
         return *this;
     }
 
-<<<<<<< HEAD
     //! @copydoc argument_interface::is_positional
     [[nodiscard]] inline bool is_positional() const override {
         return not this->_optional;
@@ -311,8 +310,6 @@
     }
 
     //! @copydoc argument_interface::has_value
-=======
->>>>>>> 163b3579
     [[nodiscard]] inline bool has_value() const override {
         return this->_value.has_value();
     }
@@ -434,7 +431,6 @@
         return *this;
     }
 
-<<<<<<< HEAD
     //! @copydoc argument_interface::is_positional
     [[nodiscard]] inline bool is_positional() const override {
         return not this->_optional;
@@ -446,8 +442,6 @@
     }
 
     //! @copydoc argument_interface::has_value
-=======
->>>>>>> 163b3579
     [[nodiscard]] inline bool has_value() const override {
         return this->_value.has_value();
     }
@@ -493,37 +487,61 @@
 } // namespace detail
 
 
-<<<<<<< HEAD
-/**
- * @brief Main class for argument parsing.
- */
-=======
-
+/**
+ * @brief Represents a specifier for a positional argument.
+ * @details Provides a convenient way to specify a positional argument in the argument parser.
+ */
 struct positional {
     using type = detail::positional_argument;
 };
 
+/**
+ * @brief Represents a specifier for an optional argument.
+ * @details Provides a convenient way to specify an optional argument in the argument parser.
+ */
 struct optional {
     using type = detail::optional_argument;
 };
 
 namespace detail {
 
+/**
+ * @brief Concept checking whether the argument specifier is valid.
+ * @tparam A Type to be checked.
+ */
 template <typename A>
 concept valid_argument_specifier = is_valid_type_v<A, positional, optional>;
 
+/**
+ * @brief Specifies the type associated with a valid argument specifier.
+ * @tparam A Valid argument specifier type.
+ */
 template <valid_argument_specifier A>
 using argument_type = typename A::type;
 
+/**
+ * @brief Concept checking whether a type is derived from argument_interface.
+ * @tparam A Type to be checked.
+ */
 template <typename A>
 concept derived_from_argument_interface =
     std::derived_from<std::remove_cvref_t<A>, argument_interface>;
 
+/**
+ * @brief Determines if the argument type is positional.
+ * @tparam A Type to be checked.
+ * @return True if the type is positional, false otherwise.
+ */
 template <derived_from_argument_interface A>
 inline constexpr bool is_positional() {
     return std::is_same_v<std::remove_cvref_t<A>, positional_argument>;
 }
 
+/**
+ * @brief Determines if the argument type is optional.
+ * @tparam A Type to be checked.
+ * @return True if the type is optional, false otherwise.
+ */
 template <derived_from_argument_interface A>
 inline constexpr bool is_optional() {
     return std::is_same_v<std::remove_cvref_t<A>, optional_argument>;
@@ -531,8 +549,10 @@
 
 } // namespace detail
 
-
->>>>>>> 163b3579
+/**
+ * @brief Represents an argument parser.
+ * @details Parses command-line arguments based on the specified arguments.
+ */
 class argument_parser {
 public:
     /// @brief Default constructor for argument_parser.
@@ -552,8 +572,8 @@
     ~argument_parser() = default;
 
     /**
-     * @brief Sets the program name for the parser.
-     * @param name The program name.
+     * @brief Sets the program name for the argument parser.
+     * @param name Program name.
      * @return Reference to the argument_parser.
      */
     inline argument_parser& program_name(const std::string_view name) {
@@ -562,8 +582,8 @@
     }
 
     /**
-     * @brief Sets the program description for the parser.
-     * @param description The program description.
+     * @brief Sets the program description for the argument parser.
+     * @param description Program description.
      * @return Reference to the argument_parser.
      */
     inline argument_parser& program_description(const std::string_view description) {
@@ -571,67 +591,55 @@
         return *this;
     }
 
-<<<<<<< HEAD
-    /**
-     * @brief Overloaded output stream operator for argument_parser.
-     * @param os Output stream.
-     * @param parser Argument parser to be output.
-     * @return The modified output stream.
-     */
-=======
+    /**
+     * @brief Adds a positional or optional argument to the parser based on the specifier.
+     * @tparam A Valid argument specifier type (positional or optional).
+     * @param name The primary name of the argument.
+     * @return Reference to the added argument.
+     */
     template <detail::valid_argument_specifier A>
     detail::argument_type<A>& add_argument(const std::string_view name);
 
+    /**
+     * @brief Adds a positional or optional argument to the parser based on the specifier.
+     * @tparam A Valid argument specifier type (positional or optional).
+     * @param name The primary name of the argument.
+     * @param short_name The short name of the argument (optional).
+     * @return Reference to the added argument.
+     */
     template <detail::valid_argument_specifier A>
     detail::argument_type<A>&
         add_argument(const std::string_view name, const std::string_view short_name);
 
->>>>>>> 163b3579
-    friend std::ostream& operator<< (std::ostream& os, const argument_parser& parser) {
-        if (parser._program_name)
-            os << parser._program_name.value() << std::endl;
-
-        if (parser._program_description)
-            os << parser._program_description.value() << std::endl;
-
-        return os;
-    }
+    /**
+     * @brief Output stream operator to print the program name and description.
+     * @param os Output stream.
+     * @param parser Argument parser to be printed.
+     * @return Reference to the output stream.
+     */
+    friend std::ostream& operator<< (std::ostream& os, const argument_parser& parser);
 
 private:
-<<<<<<< HEAD
-    std::optional<std::string_view> _program_name;         ///< Optional program name.
-    std::optional<std::string_view> _program_description;  ///< Optional program description.
-=======
-    void _check_arg_name_present(const std::string_view name) const {
-        const auto name_eq_predicate = [name](const detail::argument_interface& arg) {
-            return name == arg.name();
-        };
-
-        if (std::find_if(
-                this->_positional_args.begin(), this->_positional_args.end(), name_eq_predicate
-            ) != this->_positional_args.end()) {
-            throw std::invalid_argument(
-                "Argument name [" + std::string(name) + "] invalid! Name already used in another argument"
-            );
-        }
-
-        if (std::find_if(
-                this->_optional_args.begin(), this->_optional_args.end(), name_eq_predicate
-            ) != this->_optional_args.end()) {
-            throw std::invalid_argument(
-                "Argument name [" + std::string(name) + "] invalid! Name already used in another argument"
-            );
-        }
-    }
-
-    std::optional<std::string_view> _program_name;
-    std::optional<std::string_view> _program_description;
-
-    std::vector<detail::positional_argument> _positional_args;
-    std::vector<detail::optional_argument> _optional_args;
->>>>>>> 163b3579
+    /**
+     * @brief Checks if the argument name is already present in the parser.
+     * @param name The argument name to be checked.
+     * @throws std::invalid_argument if the name is already used in another argument.
+     */
+    void _check_arg_name_present(const std::string_view name) const;
+
+    std::optional<std::string_view> _program_name;           ///< Optional program name.
+    std::optional<std::string_view> _program_description;    ///< Optional program description.
+
+    std::vector<detail::positional_argument> _positional_args;    ///< Vector of positional arguments.
+    std::vector<detail::optional_argument> _optional_args;        ///< Vector of optional arguments.
 };
 
+/**
+ * @brief Adds a positional argument to the parser based on the specifier.
+ * @tparam A Valid argument specifier type (positional).
+ * @param name The primary name of the argument.
+ * @return Reference to the added argument.
+ */
 template <>
 inline detail::argument_type<positional>&
     argument_parser::add_argument<positional>(const std::string_view name) {
@@ -639,6 +647,12 @@
     return this->_positional_args.emplace_back(name);
 }
 
+/**
+ * @brief Adds an optional argument to the parser based on the specifier.
+ * @tparam A Valid argument specifier type (optional).
+ * @param name The primary name of the argument.
+ * @return Reference to the added argument.
+ */
 template <>
 inline detail::argument_type<optional>&
     argument_parser::add_argument<optional>(const std::string_view name) {
@@ -646,6 +660,13 @@
     return this->_optional_args.emplace_back(name);
 }
 
+/**
+ * @brief Adds a positional argument to the parser based on the specifier.
+ * @tparam A Valid argument specifier type (positional).
+ * @param name The primary name of the argument.
+ * @param short_name The short name of the argument (optional).
+ * @return Reference to the added argument.
+ */
 template <>
 inline detail::argument_type<positional>& argument_parser::add_argument<positional>(
     const std::string_view name, const std::string_view short_name
@@ -655,6 +676,13 @@
     return this->_positional_args.emplace_back(name, short_name);
 }
 
+/**
+ * @brief Adds an optional argument to the parser based on the specifier.
+ * @tparam A Valid argument specifier type (optional).
+ * @param name The primary name of the argument.
+ * @param short_name The short name of the argument (optional).
+ * @return Reference to the added argument.
+ */
 template <>
 inline detail::argument_type<optional>& argument_parser::add_argument<optional>(
     const std::string_view name, const std::string_view short_name
